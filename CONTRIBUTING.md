# Contributing to Bistro

We want to make contributing to this project as easy and transparent as
possible.

## Our Development Process

<<<<<<< HEAD
Our changes are first made in Facebook's internal repository, which provides
us with additional lint and static analysis support.  Changes are
synchronized periodically to Github, with the goal of maintaining a passing
Travis CI build at all times.

## Pull Requests

We actively welcome your pull requests.
1. Fork the repo and create your branch from `master`.
2. If you've added code that should be tested, add tests.
3. If you've changed APIs, update the documentation in the `gh-pages` branch.
4. Ensure the test suite passes.
5. Make sure your code lints.
6. If you haven't already, complete the Contributor License Agreement ("CLA").
=======
- Make sure your code respects existing formatting conventions. In general, follow
  the same coding style as the code that you are modifying.
- For Intellij you can import our code style settings xml: [`druid_intellij_formatting.xml`](
  https://github.com/apache/druid/raw/master/dev/druid_intellij_formatting.xml).
- For Eclipse you can import our code style settings xml: [`eclipse_formatting.xml`](
  https://github.com/apache/druid/raw/master/dev/eclipse_formatting.xml).
- Do add/update documentation appropriately for the change you are making.
- If you are introducing a new feature you may want to first write about your idea
  for feedback to [dev@druid.apache.org](https://lists.apache.org/list.html?dev@druid.apache.org). Or create an issue
  using "Feature/Change" template. Non-trivial features should include unit tests covering the new functionality. Open
  a "Proposal" issue for large changes.
- Bugfixes should include a unit test or integration test reproducing the issue.
- Do not use author tags/information in the code.
- Try to keep pull requests short and submit separate ones for unrelated
  features, but feel free to combine simple bugfixes/tests into one pull request.
- If you are adding or updating a dependency, be sure to update the version, license, or notice information in
  [licenses.yaml](https://github.com/apache/druid/blob/master/licenses.yaml) as appropriate to help ease
  LICENSE and NOTICE management for ASF releases.

You can find more developers' resources in [`dev/`](dev) directory.

## GitHub Workflow

1. Fork the apache/druid repository into your GitHub account

    https://github.com/apache/druid/fork
>>>>>>> 506e04c3

## Contributor License Agreement ("CLA")

<<<<<<< HEAD
In order to accept your pull request, we need you to submit a CLA. You only need
to do this once to work on any of Facebook's open source projects.
=======
    ```sh
    git clone git@github.com:<username>/druid.git
    ```
>>>>>>> 506e04c3

Complete your CLA here: <https://code.facebook.com/cla>

## Issues

<<<<<<< HEAD
We use GitHub issues to track public bugs. Please ensure your description is
clear and has sufficient instructions to be able to reproduce the issue.
=======
    ```
    git remote add upstream https://github.com/apache/druid.git
    ```
>>>>>>> 506e04c3

Facebook has a [bounty program](https://www.facebook.com/whitehat/) for the
safe disclosure of security bugs.  In those cases, please go through the
process outlined on that page and do not file a public issue.

## Coding Style

Adhere to the ambient style. When the style is not 100% consistent, use
these guidelines to disambiguate:

* 2 spaces for indentation, do not use tabs
* 80 character line length
* No `using namespace` in headers; avoid `using namespace` at globle scope
* `UpperCaseFirst` for classes
* `camelCase` for functions and methods
* `underscore_separated` local variables
* `camelTrailingUnderscore_` member variables, no underscore in Thrift structs.
* One class per `.h/.cpp` file, with the filename equal to the class name.
* All control-flow statements have `{}` curly braces, with the opening brace
  on the same line
* Multi-line function signatures: each argument on its own line, indented 4
  spaces. Prefer a blank line after the open brace.
* Function docblocks should use this style: `/**\n * docs\n */`
* Most inline comments use `// comment`

## License

<<<<<<< HEAD
By contributing to Bistro, you agree that your contributions will be
licensed under its [LICENSE](LICENSE).
=======
    ```
    git pull --rebase upstream master
    ```

1. Before submitting a pull request, combine ("squash") related commits into a single one

    ```
    git rebase -i upstream/master
    ```

    This will open your editor and allow you to re-order commits and merge them:
    - Re-order the lines to change commit order (to the extent possible without creating conflicts)
    - Prefix commits using `s` (squash) or `f` (fixup) to merge extraneous commits.

1. Submit a pull-request

    ```
    git push origin feature-xxx
    ```

    Go to your Druid fork main page

    ```
    https://github.com/<username>/druid
    ```

    If you recently pushed your changes GitHub will automatically pop up a
    `Compare & pull request` button for any branches you recently pushed to. If you
    click that button it will automatically offer you to submit your pull-request
    to the apache/druid repository.

    - Give your pull-request a meaningful title.
    - In the description, explain your changes and the problem they are solving.

1. Addressing code review comments

    Address code review comments by committing changes and pushing them to your feature
    branch.

    ```
    git push origin feature-xxx
    ```

### If your pull request shows conflicts with master
  If your pull request shows conflicts with master, merge master into your feature branch:
  

  ```
  git merge upstream/master
  ```
  
  and resolve the conflicts. After resolving conflicts, push your branch again:
  
  ```
  git push origin feature-xxx
  ```

  _Avoid rebasing and force pushes after submitting a pull request,_ since these make it
  difficult for reviewers to see what you've changed in response to their reviews. The Druid
  committer that merges your change will rebase and squash it into a single commit before
  committing it to master.

## FAQ

### Help! I merged changes from upstream and cannot figure out how to resolve conflicts when rebasing!

Never fear! If you occasionally merged upstream/master, here is another way to squash your changes into a single commit:

1. First, rename your existing branch to something else, e.g. `feature-xxx-unclean`

  ```
  git branch -m feature-xxx-unclean
  ```

1. Checkout a new branch with the original name `feature-xxx` from upstream. This branch will supercede our old one.

  ```
  git checkout -b feature-xxx upstream/master
  ```

1. Then merge your changes in your original feature branch `feature-xxx-unclean` and create a single commit.

  ```
  git merge --squash feature-xxx-unclean
  git commit
  ```

1. You can now submit this new branch and create or replace your existing pull request.

  ```
  git push origin [--force] feature-xxx:feature-xxx
  ```
>>>>>>> 506e04c3
<|MERGE_RESOLUTION|>--- conflicted
+++ resolved
@@ -1,26 +1,26 @@
-# Contributing to Bistro
+<!--
+  ~ Licensed to the Apache Software Foundation (ASF) under one
+  ~ or more contributor license agreements.  See the NOTICE file
+  ~ distributed with this work for additional information
+  ~ regarding copyright ownership.  The ASF licenses this file
+  ~ to you under the Apache License, Version 2.0 (the
+  ~ "License"); you may not use this file except in compliance
+  ~ with the License.  You may obtain a copy of the License at
+  ~
+  ~   http://www.apache.org/licenses/LICENSE-2.0
+  ~
+  ~ Unless required by applicable law or agreed to in writing,
+  ~ software distributed under the License is distributed on an
+  ~ "AS IS" BASIS, WITHOUT WARRANTIES OR CONDITIONS OF ANY
+  ~ KIND, either express or implied.  See the License for the
+  ~ specific language governing permissions and limitations
+  ~ under the License.
+  -->
 
-We want to make contributing to this project as easy and transparent as
-possible.
+# How to Contribute
 
-## Our Development Process
+When submitting a pull request (PR), please use the following guidelines:
 
-<<<<<<< HEAD
-Our changes are first made in Facebook's internal repository, which provides
-us with additional lint and static analysis support.  Changes are
-synchronized periodically to Github, with the goal of maintaining a passing
-Travis CI build at all times.
-
-## Pull Requests
-
-We actively welcome your pull requests.
-1. Fork the repo and create your branch from `master`.
-2. If you've added code that should be tested, add tests.
-3. If you've changed APIs, update the documentation in the `gh-pages` branch.
-4. Ensure the test suite passes.
-5. Make sure your code lints.
-6. If you haven't already, complete the Contributor License Agreement ("CLA").
-=======
 - Make sure your code respects existing formatting conventions. In general, follow
   the same coding style as the code that you are modifying.
 - For Intellij you can import our code style settings xml: [`druid_intellij_formatting.xml`](
@@ -47,62 +47,36 @@
 1. Fork the apache/druid repository into your GitHub account
 
     https://github.com/apache/druid/fork
->>>>>>> 506e04c3
 
-## Contributor License Agreement ("CLA")
+1. Clone your fork of the GitHub repository
 
-<<<<<<< HEAD
-In order to accept your pull request, we need you to submit a CLA. You only need
-to do this once to work on any of Facebook's open source projects.
-=======
     ```sh
     git clone git@github.com:<username>/druid.git
     ```
->>>>>>> 506e04c3
 
-Complete your CLA here: <https://code.facebook.com/cla>
+    replace `<username>` with your GitHub username.
 
-## Issues
+1. Add a remote to keep up with upstream changes
 
-<<<<<<< HEAD
-We use GitHub issues to track public bugs. Please ensure your description is
-clear and has sufficient instructions to be able to reproduce the issue.
-=======
     ```
     git remote add upstream https://github.com/apache/druid.git
     ```
->>>>>>> 506e04c3
 
-Facebook has a [bounty program](https://www.facebook.com/whitehat/) for the
-safe disclosure of security bugs.  In those cases, please go through the
-process outlined on that page and do not file a public issue.
+    If you already have a copy, fetch upstream changes
 
-## Coding Style
+    ```
+    git fetch upstream master
+    ```
 
-Adhere to the ambient style. When the style is not 100% consistent, use
-these guidelines to disambiguate:
+1. Create a feature branch to work in
 
-* 2 spaces for indentation, do not use tabs
-* 80 character line length
-* No `using namespace` in headers; avoid `using namespace` at globle scope
-* `UpperCaseFirst` for classes
-* `camelCase` for functions and methods
-* `underscore_separated` local variables
-* `camelTrailingUnderscore_` member variables, no underscore in Thrift structs.
-* One class per `.h/.cpp` file, with the filename equal to the class name.
-* All control-flow statements have `{}` curly braces, with the opening brace
-  on the same line
-* Multi-line function signatures: each argument on its own line, indented 4
-  spaces. Prefer a blank line after the open brace.
-* Function docblocks should use this style: `/**\n * docs\n */`
-* Most inline comments use `// comment`
+    ```
+    git checkout -b feature-xxx remotes/upstream/master
+    ```
 
-## License
+1. _Before submitting a pull request_ periodically rebase your changes
+    (but don't do it when a pull request is already submitted)
 
-<<<<<<< HEAD
-By contributing to Bistro, you agree that your contributions will be
-licensed under its [LICENSE](LICENSE).
-=======
     ```
     git pull --rebase upstream master
     ```
@@ -194,5 +168,4 @@
 
   ```
   git push origin [--force] feature-xxx:feature-xxx
-  ```
->>>>>>> 506e04c3
+  ```